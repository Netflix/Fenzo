--- conflicted
+++ resolved
@@ -63,8 +63,8 @@
  * Do not call the scheduler concurrently. The scheduler assigns tasks in the order that they are received in a
  * particular list. It checks each task against available resources until it finds a match.
  * <p>
- * You create your {@code TaskScheduler} by meas of the {@link TaskScheduler.Builder}. It provide methods with
- * whic you can adjust the scheduler's autoscaling rules, fitness calculators, and so forth.
+ * You create your {@code TaskScheduler} by means of the {@link TaskScheduler.Builder}. It provide methods with
+ * which you can adjust the scheduler's autoscaling rules, fitness calculators, and so forth.
  *
  * @see <a href="https://en.wikipedia.org/wiki/Builder_pattern">Wikipedia: Builder pattern</a>
  */
@@ -73,14 +73,10 @@
     private static final int PARALLEL_SCHED_EVAL_MIN_BATCH_SIZE = 30;
 
     /**
-<<<<<<< HEAD
-     * Builder class for TaskScheduler.
-=======
      * The Builder is how you construct a {@link TaskScheduler} object with particular characteristics. Chain
      * its methods and then call {@link #build build()} to create a {@code TaskScheduler}.
      *
      * @see <a href="https://en.wikipedia.org/wiki/Builder_pattern">Wikipedia: Builder pattern</a>
->>>>>>> 338bb367
      */
     public final static class Builder {
 
@@ -101,18 +97,10 @@
         private Map<String, ResAllocs> resAllocs=null;
 
         /**
-<<<<<<< HEAD
          * Invoke the given action when rejecting a VM lease.
          * @param leaseRejectAction The single argument action to trigger when rejecting a VM lease, with the lease
          *                          being rejected as the only argument.
-         * @return The builder.
-=======
-         * @warn method description missing
-         * @warn parameter description missing
-         *
-         * @param leaseRejectAction
-         * @return this same {@code Builder}, suitable for further chaining or to build the {@link TaskScheduler}
->>>>>>> 338bb367
+         * @return this same {@code Builder}, suitable for further chaining or to build the {@link TaskScheduler}
          */
         public Builder withLeaseRejectAction(Action1<VirtualMachineLease> leaseRejectAction) {
             this.leaseRejectAction = leaseRejectAction;
@@ -120,20 +108,12 @@
         }
 
         /**
-<<<<<<< HEAD
-         * Expire unused VM leases after the given number of seconds transpire. The scheduler routinely rejects some of
-         * the available unused leases.
-         *
-         * @param leaseOfferExpirySecs Number of seconds since offer received, after which mark offer expired.
-         * @return
-=======
          * Set the expiration time for lease offers after they have been received but remain unused by current
          * task requests.
          *
          * @param leaseOfferExpirySecs the amount of time the scheduler will keep an unused lease available for
          *        a later-scheduled task before it considers the lease to have expired, in seconds
          * @return this same {@code Builder}, suitable for further chaining or to build the {@link TaskScheduler}
->>>>>>> 338bb367
          */
         public Builder withLeaseOfferExpirySecs(long leaseOfferExpirySecs) {
             this.leaseOfferExpirySecs = leaseOfferExpirySecs;
@@ -141,19 +121,12 @@
         }
 
         /**
-<<<<<<< HEAD
-         * Use the given fitness calculator.
-         *
-         * @param fitnessCalculator
-         *
-=======
          * Adds a fitness calculator that the scheduler will use to compute the suitability of a particular
          * target for a particular task. You can only add a single fitness calculator to a scheduler; if you
          * attempt to add a second fitness calculator, it will override the first one.
          *
          * @param fitnessCalculator the fitness calculator you want this scheduler to use in its evaluations
          * @return this same {@code Builder}, suitable for further chaining or to build the {@link TaskScheduler}
->>>>>>> 338bb367
          */
         public Builder withFitnessCalculator(VMTaskFitnessCalculator fitnessCalculator) {
             this.fitnessCalculator = fitnessCalculator;
@@ -161,17 +134,11 @@
         }
 
         /**
-<<<<<<< HEAD
-         * Use the given attribute name to group VMs by, for evaluating autoscaling policies.
-         *
-         * @param name Name of the VM attribute name.
-=======
          * Indicate which target attribute you want this scheduler to use in order to identify which targets are
          * in which autoscaling groups.
          *
          * @param name the name of the target attribute that defines which autoscaling group it is in
          * @return this same {@code Builder}, suitable for further chaining or to build the {@link TaskScheduler}
->>>>>>> 338bb367
          */
         public Builder withAutoScaleByAttributeName(String name) {
             this.autoScaleByAttributeName = name;
@@ -182,12 +149,8 @@
          * Use the given attribute name to determine alternate hostname of VM to use as argument for autoscaling action
          * on the VM.
          *
-<<<<<<< HEAD
          * @param name Attribute name.
-=======
-         * @param name
-         * @return this same {@code Builder}, suitable for further chaining or to build the {@link TaskScheduler}
->>>>>>> 338bb367
+         * @return this same {@code Builder}, suitable for further chaining or to build the {@link TaskScheduler}
          */
         public Builder withAutoScalerMapHostnameAttributeName(String name) {
             this.autoScalerMapHostnameAttributeName = name;
@@ -197,12 +160,8 @@
         /**
          * When scaling down cluster, balance the number of VMs across unique values of the given attribute name.
          *
-<<<<<<< HEAD
          * @param name Attribute name.
-=======
-         * @param name
-         * @return this same {@code Builder}, suitable for further chaining or to build the {@link TaskScheduler}
->>>>>>> 338bb367
+         * @return this same {@code Builder}, suitable for further chaining or to build the {@link TaskScheduler}
          */
         public Builder withAutoScaleDownBalancedByAttributeName(String name) {
             this.autoScaleDownBalancedByAttributeName = name;
@@ -213,13 +172,8 @@
          * Use the given function to determine if obtained fitness is good enough. If this is not provided, Fenzo
          * may use the default function that returns true only when fitness is {@code 1.0} (perfect fit).
          *
-<<<<<<< HEAD
          * @param f Single argument function that acceps a double value, the fitness, and returns a {@code Boolean}.
-         * @return {@code true} if the fitness is good enough, {@code false} otherwise.
-=======
-         * @param f
-         * @return this same {@code Builder}, suitable for further chaining or to build the {@link TaskScheduler}
->>>>>>> 338bb367
+         * @return this same {@code Builder}, suitable for further chaining or to build the {@link TaskScheduler}
          */
         public Builder withFitnessGoodEnoughFunction(Func1<Double, Boolean> f) {
             this.isFitnessGoodEnoughFunction = f;
@@ -231,15 +185,12 @@
          * needs. This is useful for evaluating the actual resources needed to scale up by, for pending tasks, which may
          * be greater than the number of resources scaled up by thresholds based scale up.
          *
-<<<<<<< HEAD
          * This evaluation can be computaionally expensive and/or may scale up aggressively, initially, to more resources
          * than needed. The initial aggressive scale up is corrected later by scale down, which is triggered by scale
          * down evaluation after a cool down period transpires.
          *
          * @see AutoScaleRule
-=======
-         * @return this same {@code Builder}, suitable for further chaining or to build the {@link TaskScheduler}
->>>>>>> 338bb367
+         * @return this same {@code Builder}, suitable for further chaining or to build the {@link TaskScheduler}
          */
         public Builder disableShortfallEvaluation() {
             disableShortfallEvaluation = true;
@@ -249,13 +200,9 @@
         /**
          * Initialize the scheduler with the given mapping of resource allocation limits.
          *
-<<<<<<< HEAD
          * @param resAllocs Map with task group name as keys and resource allocation limits as values.
          *                  @see ResAllocs
-=======
-         * @param resAllocs
-         * @return this same {@code Builder}, suitable for further chaining or to build the {@link TaskScheduler}
->>>>>>> 338bb367
+         * @return this same {@code Builder}, suitable for further chaining or to build the {@link TaskScheduler}
          */
         public Builder withInitialResAllocs(Map<String, ResAllocs> resAllocs) {
             this.resAllocs = resAllocs;
@@ -263,12 +210,6 @@
         }
 
         /**
-<<<<<<< HEAD
-         * Add the given autoscale rule to list of rules to initialize the scheduler with.
-         *
-         * @param rule The autoscale rule to add.
-         * @see AutoScaleRule
-=======
          * Adds an autoscaling rule that governs the behavior by which this scheduler will autoscale hosts of a
          * certain type. You can chain this method multiple times, adding a new autoscaling rule each time.
          * Before you call this method you must first call
@@ -279,7 +220,6 @@
          * @return this same {@code Builder}, suitable for further chaining or to build the {@link TaskScheduler}
          * @throws IllegalArgumentException if you have not properly initialized autoscaling or if your rule is
          *         poorly formed
->>>>>>> 338bb367
          */
         public Builder withAutoScaleRule(AutoScaleRule rule) {
             if(autoScaleByAttributeName==null || autoScaleByAttributeName.isEmpty())
@@ -293,14 +233,9 @@
         }
 
         /**
-<<<<<<< HEAD
-         * Build the task scheduler.
-         *
-=======
          * Creates a {@link TaskScheduler} based on the various builder methods you have chained.
          *
          * @return a {@code TaskScheduler} built according to the specifications you indicated
->>>>>>> 338bb367
          */
         public TaskScheduler build() {
             return new TaskScheduler(this);
@@ -435,14 +370,9 @@
     }
 
     /**
-<<<<<<< HEAD
-     * Remove the autoscale rule associated with the given name.
-     * @param ruleName Name of the autoscale rule to remove.
-=======
      * Remove the autoscale rule associated with the given name from those used by the scheduler.
      *
      * @param ruleName name of the autoscale rule to remove
->>>>>>> 338bb367
      */
     public void removeAutoScaleRule(String ruleName) {
         autoScaler.removeRule(ruleName);
