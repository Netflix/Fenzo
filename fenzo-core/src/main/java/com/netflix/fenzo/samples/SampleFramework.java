/*
 * Copyright 2015 Netflix, Inc.
 *
 * Licensed under the Apache License, Version 2.0 (the "License");
 * you may not use this file except in compliance with the License.
 * You may obtain a copy of the License at
 *
 *    http://www.apache.org/licenses/LICENSE-2.0
 *
 * Unless required by applicable law or agreed to in writing, software
 * distributed under the License is distributed on an "AS IS" BASIS,
 * WITHOUT WARRANTIES OR CONDITIONS OF ANY KIND, either express or implied.
 * See the License for the specific language governing permissions and
 * limitations under the License.
 */

package com.netflix.fenzo.samples;

import com.netflix.fenzo.SchedulingResult;
import com.netflix.fenzo.TaskAssignmentResult;
import com.netflix.fenzo.TaskRequest;
import com.netflix.fenzo.TaskScheduler;
import com.netflix.fenzo.VMAssignmentResult;
import com.netflix.fenzo.VirtualMachineLease;
import com.netflix.fenzo.functions.Action1;
import com.netflix.fenzo.functions.Func1;
import org.apache.mesos.MesosSchedulerDriver;
import org.apache.mesos.Protos;
import org.apache.mesos.Scheduler;
import org.apache.mesos.SchedulerDriver;

import java.util.ArrayList;
import java.util.HashMap;
import java.util.List;
import java.util.Map;
import java.util.concurrent.BlockingQueue;
import java.util.concurrent.LinkedBlockingQueue;
import java.util.concurrent.TimeUnit;
import java.util.concurrent.atomic.AtomicBoolean;
import java.util.concurrent.atomic.AtomicReference;

/**
 * A sample Mesos framework that shows a sample usage of Fenzo {@link TaskScheduler}.
 */
public class SampleFramework {

    /**
     * A sample mesos scheduler that shows how mesos callbacks can be setup for use with Fenzo TaskScheduler.
     */
    public class MesosScheduler implements Scheduler {

        /**
         * When we register successfully with mesos, any previous resource offers are invalid. Tell Fenzo scheduler
         * to expire all leases (aka offers) right away.
         */
        @Override
        public void registered(SchedulerDriver driver, Protos.FrameworkID frameworkId, Protos.MasterInfo masterInfo) {
            System.out.println("Registered! ID = " + frameworkId.getValue());
            scheduler.expireAllLeases();
        }

        /**
         * Same deal here as {@code registered()} method, expire any previously known resource offers by asking Fenzo
         * scheduler to expire all leases right away.
         */
        @Override
        public void reregistered(SchedulerDriver driver, Protos.MasterInfo masterInfo) {
            System.out.println("Re-registered " + masterInfo.getId());
            scheduler.expireAllLeases();
        }

        /**
         * Add the received Mesos resource offers to the lease queue. Fenzo scheduler is used by calling its main
         * allocation routine in a loop, see {@link SampleFramework#runAll()}. Collect offers from mesos into a queue
         * so the next call to Fenzo's allocation routine can pick them up.
         */
        @Override
        public void resourceOffers(SchedulerDriver driver, List<Protos.Offer> offers) {
            for(Protos.Offer offer: offers) {
                System.out.println("Adding offer " + offer.getId() + " from host " + offer.getHostname());
                leasesQueue.offer(new VMLeaseObject(offer));
            }
        }

        /**
         * Tell Fenzo scheduler that a resource offer should be expired immediately.
         */
        @Override
        public void offerRescinded(SchedulerDriver driver, Protos.OfferID offerId) {
            scheduler.expireLease(offerId.getValue());
        }

        /**
         * Update Fenzo scheduler of task completion if received status indicates a terminal state. There is no need
         * to tell Fenzo scheduler of task started because that is supposed to have been already done before launching
         * the task in Mesos.
         *
         * In a real world framework, this state change would also be persisted with a state machine of choice.
         */
        @Override
        public void statusUpdate(SchedulerDriver driver, Protos.TaskStatus status) {
            System.out.println("Task Update: " + status.getTaskId().getValue() + " in state " + status.getState());
            switch (status.getState()) {
                case TASK_FAILED:
                case TASK_LOST:
                case TASK_FINISHED:
                    onTaskComplete.call(status.getTaskId().getValue());
                    scheduler.getTaskUnAssigner().call(status.getTaskId().getValue(), launchedTasks.get(status.getTaskId().getValue()));
                    break;
            }
        }

        @Override
        public void frameworkMessage(SchedulerDriver driver, Protos.ExecutorID executorId, Protos.SlaveID slaveId, byte[] data) {}

        @Override
        public void disconnected(SchedulerDriver driver) {}

        /**
         * Upon slave lost notification, tell Fenzo scheduler to expire all leases with the given slave ID. Note, however,
         * that if there was no offer received from that slave prior to this call, Fenzo would not have a mapping from
         * the slave ID to hostname (Fenzo maintains slaves state by hostname). This is OK since there would be no offers
         * to expire. However, any tasks running on the lost slave will not be removed by this call to Fenzo. Task lost
         * status updates would ensure that.
         */
        @Override
        public void slaveLost(SchedulerDriver driver, Protos.SlaveID slaveId) {
            scheduler.expireAllLeasesByVMId(slaveId.getValue());
        }

        /**
         * Do nothing, instead, rely on task lost status updates to inform Fenzo of task completions.
         */
        @Override
        public void executorLost(SchedulerDriver driver, Protos.ExecutorID executorId, Protos.SlaveID slaveId, int status) {
            System.out.println("Executor " + executorId.getValue() + " lost, status=" + status);
        }

        @Override
        public void error(SchedulerDriver driver, String message) {}
    }

    /**
     * Fenzo maintains a VM Lease object for every mesos slave. The lease object is a wrapper for a resource offer. This
     * sample implementation shows what you need to extract from the resource offer.
     */
    private static class VMLeaseObject implements VirtualMachineLease {
        private Protos.Offer offer;
        private double cpuCores;
        private double memoryMB;
        private double networkMbps=0.0;
        private double diskMB;
        private String hostname;
        private String vmID;
        private List<Range> portRanges;
        private Map<String, Protos.Attribute> attributeMap;
        private long offeredTime;
        VMLeaseObject(Protos.Offer offer) {
            this.offer = offer;
            hostname = offer.getHostname();
            this.vmID = offer.getSlaveId().getValue();
            offeredTime = System.currentTimeMillis();
            // parse out resources from offer
            // expects network bandwidth to come in as consumable scalar resource named "network"
            for (Protos.Resource resource : offer.getResourcesList()) {
                if ("cpus".equals(resource.getName())) {
                    cpuCores = resource.getScalar().getValue();
                } else if ("mem".equals(resource.getName())) {
                    memoryMB = resource.getScalar().getValue();
                } else if("network".equals(resource.getName())) {
                    networkMbps = resource.getScalar().getValue();
                } else if ("disk".equals(resource.getName())) {
                    diskMB = resource.getScalar().getValue();
                } else if ("ports".equals(resource.getName())) {
                    portRanges = new ArrayList<>();
                    for (Protos.Value.Range range : resource.getRanges().getRangeList()) {
                        portRanges.add(new Range((int)range.getBegin(), (int) range.getEnd()));
                    }
                }
            }
            attributeMap = new HashMap<>();
            if(offer.getAttributesCount()>0) {
                for(Protos.Attribute attribute: offer.getAttributesList()) {
                    attributeMap.put(attribute.getName(), attribute);
                }
            }
        }
        @Override
        public String hostname() {
            return hostname;
        }
        @Override
        public String getVMID() {
            return vmID;
        }
        @Override
        public double cpuCores() {
            return cpuCores;
        }
        @Override
        public double memoryMB() {
            return memoryMB;
        }
        @Override
        public double networkMbps() {
            return networkMbps;
        }
        @Override
        public double diskMB() {
            return diskMB;
        }
        public Protos.Offer getOffer(){
            return offer;
        }
        @Override
        public String getId() {
            return offer.getId().getValue();
        }
        @Override
        public long getOfferedTime() {
            return offeredTime;
        }
        @Override
        public List<Range> portRanges() {
            return portRanges;
        }
        @Override
        public Map<String, Protos.Attribute> getAttributeMap() {
            return attributeMap;
        }
    }

    private final BlockingQueue<TaskRequest> taskQueue;
    private final BlockingQueue<VirtualMachineLease> leasesQueue;
    private final Map<String, String> launchedTasks;
    private final TaskScheduler scheduler;
    private final MesosSchedulerDriver mesosSchedulerDriver;
    private final AtomicReference<MesosSchedulerDriver> ref = new AtomicReference<>();
    private final Map<String, TaskRequest> pendingTasksMap = new HashMap<>();
    private final Action1<String> onTaskComplete;
    private final Func1<String, String> taskCmdGetter;
    private final AtomicBoolean isShutdown = new AtomicBoolean(false);

    /**
     * Create a sample mesos framework with the given task queue and mesos master connection string. As would be typical
     * for frameworks that wish to use Fenzo task scheduler, a lease queue is created for mesos scheduler callback to
     * insert offers received from mesos. This sample implementation obtains the tasks to run via a task queue. The
     * {@link SampleFramework#runAll()} method implements the scheduling loop that continuously takes pending tasks from
     * the queue and uses Fenzo's task scheduler to assign resources to them.
     *
     * The task scheduler created in this sample is a rather simple one, with no advanced features.
     *
     * @param taskQueue The task queue.
     * @param mesosMaster Connection string for mesos master.
     * @param onTaskComplete A single argument action trigger to invoke upon task completion, with task ID is the argument.
     * @param taskCmdGetter A single argument function to invoke to get the command line to execute for a given task ID,
     *                      passed as the only argument.
     */
    public SampleFramework(BlockingQueue<TaskRequest> taskQueue, String mesosMaster, Action1<String> onTaskComplete,
                           Func1<String, String> taskCmdGetter) {
        this.taskQueue = taskQueue;
        this.leasesQueue = new LinkedBlockingQueue<>();
        this.onTaskComplete = onTaskComplete;
        this.taskCmdGetter = taskCmdGetter;
        launchedTasks = new HashMap<>();
        scheduler = new TaskScheduler.Builder()
                .withLeaseOfferExpirySecs(1000000000)
                .withLeaseRejectAction(new Action1<VirtualMachineLease>() {
                    @Override
                    public void call(VirtualMachineLease lease) {
                        System.out.println("Declining offer on " + lease.hostname());
                        ref.get().declineOffer(lease.getOffer().getId());
                    }
                })
                .build();
        Protos.FrameworkInfo framework = Protos.FrameworkInfo.newBuilder()
                .setName("Sample Fenzo Framework")
                .setUser("")
                .build();
        Scheduler mesosScheduler = new MesosScheduler();
        mesosSchedulerDriver = new MesosSchedulerDriver(mesosScheduler, framework, mesosMaster);
        ref.set(mesosSchedulerDriver);
        new Thread() {
            public void run() {
                mesosSchedulerDriver.run();
            }
        }.start();
    }

<<<<<<< HEAD
=======
    /**
     * Shuts down the Mesos driver.
     */
>>>>>>> 338bb367
    public void shutdown() {
        System.out.println("Stopping down mesos driver");
        Protos.Status status = mesosSchedulerDriver.stop();
        isShutdown.set(true);
    }

    public void start() {
        new Thread(new Runnable() {
            @Override
            public void run() {
                runAll();
            }
        }).start();
    }

<<<<<<< HEAD
    /**
     * Run scheduling loop until shutdown is called.
     * This sample implementation shows the general pattern of using Fenzo's task scheduler. Scheduling occurs in a
     * continuous loop, iteratively calling {@link TaskScheduler#scheduleOnce(List, List)} method, passing in the
     * list of tasks currently pending launch, and a list of any new resource offers obtained from mesos since the last
     * time the lease queue was drained. The call returns an assignments result object from which any tasks assigned
     * can be launched via the mesos driver. The result contains a map with hostname as the key and assignment result
     * as the value. The assignment result contains the resource offers of the host that were used for the assignments
     * and a list of tasks assigned resources from the host. The resource offers were removed from the internal state in
     * Fenzo. However, the task assignments are not updated, yet. If the returned assignments are being used to launch
     * the tasks in mesos, call Fenzo's task assigner for each task launched to indicate that the task is being launched.
     * If the returned assignments are not being used, the resource offers in the assignment results must either be
     * rejected in mesos, or added back into Fenzo explicitly.
     */
=======
>>>>>>> 338bb367
    void runAll() {
        System.out.println("Running all");
        List<VirtualMachineLease> newLeases = new ArrayList<>();
        while(true) {
            if(isShutdown.get())
                return;
            newLeases.clear();
            List<TaskRequest> newTaskRequests = new ArrayList<>();
            System.out.println("#Pending tasks: " + pendingTasksMap.size());
            TaskRequest taskRequest=null;
            try {
                taskRequest = pendingTasksMap.size()==0?
                        taskQueue.poll(5, TimeUnit.SECONDS) :
                        taskQueue.poll(1, TimeUnit.MILLISECONDS);
            }
            catch (InterruptedException ie) {
                System.err.println("Error polling task queue: " + ie.getMessage());
            }
            if(taskRequest!=null) {
                taskQueue.drainTo(newTaskRequests);
                newTaskRequests.add(0, taskRequest);
                for(TaskRequest request: newTaskRequests)
                    pendingTasksMap.put(request.getId(), request);
            }
            leasesQueue.drainTo(newLeases);
            SchedulingResult schedulingResult = scheduler.scheduleOnce(new ArrayList<>(pendingTasksMap.values()), newLeases);
            System.out.println("result=" + schedulingResult);
            Map<String,VMAssignmentResult> resultMap = schedulingResult.getResultMap();
            if(!resultMap.isEmpty()) {
                for(VMAssignmentResult result: resultMap.values()) {
                    List<VirtualMachineLease> leasesUsed = result.getLeasesUsed();
                    List<Protos.TaskInfo> taskInfos = new ArrayList<>();
                    StringBuilder stringBuilder = new StringBuilder("Launching on VM " + leasesUsed.get(0).hostname() + " tasks ");
                    final Protos.SlaveID slaveId = leasesUsed.get(0).getOffer().getSlaveId();
                    for(TaskAssignmentResult t: result.getTasksAssigned()) {
                        stringBuilder.append(t.getTaskId()).append(", ");
                        taskInfos.add(getTaskInfo(slaveId, t.getTaskId()));
                        // remove task from pending tasks map and put into launched tasks map
                        // (in real world, transition the task state)
                        pendingTasksMap.remove(t.getTaskId());
                        launchedTasks.put(t.getTaskId(), leasesUsed.get(0).hostname());
                        scheduler.getTaskAssigner().call(t.getRequest(), leasesUsed.get(0).hostname());
                    }
                    List<Protos.OfferID> offerIDs = new ArrayList<>();
                    for(VirtualMachineLease l: leasesUsed)
                        offerIDs.add(l.getOffer().getId());
                    System.out.println(stringBuilder.toString());
                    mesosSchedulerDriver.launchTasks(offerIDs, taskInfos);
                }
            }
            // insert a short delay before scheduling any new tasks or tasks from before that haven't been launched yet.
            try{Thread.sleep(100);}catch(InterruptedException ie){}
        }
    }
    private Protos.TaskInfo getTaskInfo(Protos.SlaveID slaveID, final String taskId) {
        Protos.TaskID pTaskId = Protos.TaskID.newBuilder()
                .setValue(taskId).build();
        return Protos.TaskInfo.newBuilder()
                .setName("task " + pTaskId.getValue())
                .setTaskId(pTaskId)
                .setSlaveId(slaveID)
                .addResources(Protos.Resource.newBuilder()
                        .setName("cpus")
                        .setType(Protos.Value.Type.SCALAR)
                        .setScalar(Protos.Value.Scalar.newBuilder().setValue(1)))
                .addResources(Protos.Resource.newBuilder()
                        .setName("mem")
                        .setType(Protos.Value.Type.SCALAR)
                        .setScalar(Protos.Value.Scalar.newBuilder().setValue(128)))
                .setCommand(Protos.CommandInfo.newBuilder().setValue(taskCmdGetter.call(taskId)).build())
                .build();
    }

}<|MERGE_RESOLUTION|>--- conflicted
+++ resolved
@@ -60,7 +60,7 @@
         }
 
         /**
-         * Same deal here as {@code registered()} method, expire any previously known resource offers by asking Fenzo
+         * Similar to {@code registered()} method, expire any previously known resource offers by asking Fenzo
          * scheduler to expire all leases right away.
          */
         @Override
@@ -287,12 +287,9 @@
         }.start();
     }
 
-<<<<<<< HEAD
-=======
     /**
      * Shuts down the Mesos driver.
      */
->>>>>>> 338bb367
     public void shutdown() {
         System.out.println("Stopping down mesos driver");
         Protos.Status status = mesosSchedulerDriver.stop();
@@ -308,7 +305,6 @@
         }).start();
     }
 
-<<<<<<< HEAD
     /**
      * Run scheduling loop until shutdown is called.
      * This sample implementation shows the general pattern of using Fenzo's task scheduler. Scheduling occurs in a
@@ -323,8 +319,6 @@
      * If the returned assignments are not being used, the resource offers in the assignment results must either be
      * rejected in mesos, or added back into Fenzo explicitly.
      */
-=======
->>>>>>> 338bb367
     void runAll() {
         System.out.println("Running all");
         List<VirtualMachineLease> newLeases = new ArrayList<>();
