/*
 * Copyright 2015 Netflix, Inc.
 *
 * Licensed under the Apache License, Version 2.0 (the "License");
 * you may not use this file except in compliance with the License.
 * You may obtain a copy of the License at
 *
 *    http://www.apache.org/licenses/LICENSE-2.0
 *
 * Unless required by applicable law or agreed to in writing, software
 * distributed under the License is distributed on an "AS IS" BASIS,
 * WITHOUT WARRANTIES OR CONDITIONS OF ANY KIND, either express or implied.
 * See the License for the specific language governing permissions and
 * limitations under the License.
 */

package com.netflix.fenzo.plugins;

import com.netflix.fenzo.ConstraintEvaluator;
import com.netflix.fenzo.TaskRequest;
import com.netflix.fenzo.TaskTrackerState;
import com.netflix.fenzo.VirtualMachineCurrentState;
import com.netflix.fenzo.VirtualMachineLease;
import org.apache.mesos.Protos;
import com.netflix.fenzo.functions.Func1;

import java.util.Map;

/**
 * A constraint that ensures that a task gets a host with an attribute of a specified value.
 */
public class HostAttrValueConstraint implements ConstraintEvaluator {
    private static final String HOSTNAME="HOSTNAME";
    private final String hostAttributeName;
    private final Func1<String, String> hostAttributeValueGetter;

    public HostAttrValueConstraint(String hostAttributeName, Func1<String, String> hostAttributeValueGetter) {
        this.hostAttributeName = hostAttributeName==null? HOSTNAME:hostAttributeName;
        this.hostAttributeValueGetter = hostAttributeValueGetter;
    }

<<<<<<< HEAD
=======
    /**
     * Returns the name of this constraint as a String, in the form of the class name followed by a dash followed
     * by the value of {@code hostAttributeName} as it was set when this object was constructed.
     *
     * @return the name of this constraint
     */
>>>>>>> 338bb367
    @Override
    public String getName() {
        return HostAttrValueConstraint.class.getName()+"-"+hostAttributeName;
    }

<<<<<<< HEAD
=======
    /**
     * Tests a host to determine whether it has an attribute of the required value for this task request.
     * @warn parameter descriptions missing
     *
     * @param taskRequest
     * @param targetVM
     * @param taskTrackerState
     * @return a successful Result if the host has an attribute with the required value, or an unsuccessful
     *         Result otherwise
     */
>>>>>>> 338bb367
    @Override
    public Result evaluate(TaskRequest taskRequest, VirtualMachineCurrentState targetVM, TaskTrackerState taskTrackerState) {
        String targetHostAttrVal = getAttrValue(targetVM.getCurrAvailableResources());
        if(targetHostAttrVal==null || targetHostAttrVal.isEmpty()) {
            return new Result(false, hostAttributeName + " attribute unavailable on host " + targetVM.getCurrAvailableResources().hostname());
        }
        String requiredAttrVal = hostAttributeValueGetter.call(taskRequest.getId());
        return targetHostAttrVal.equals(requiredAttrVal)?
                new Result(true, "") :
                new Result(false, "Host attribute " + hostAttributeName + ": required=" + requiredAttrVal + ", got=" + targetHostAttrVal);
    }

    private String getAttrValue(VirtualMachineLease lease) {
        switch (hostAttributeName) {
            case HOSTNAME:
                return lease.hostname();
            default:
                Map<String,Protos.Attribute> attributeMap = lease.getAttributeMap();
                if(attributeMap==null)
                    return null;
                Protos.Attribute attribute = attributeMap.get(hostAttributeName);
                if(attribute==null)
                    return null;
                return attribute.getText().getValue();
        }
    }
}<|MERGE_RESOLUTION|>--- conflicted
+++ resolved
@@ -39,22 +39,17 @@
         this.hostAttributeValueGetter = hostAttributeValueGetter;
     }
 
-<<<<<<< HEAD
-=======
     /**
      * Returns the name of this constraint as a String, in the form of the class name followed by a dash followed
      * by the value of {@code hostAttributeName} as it was set when this object was constructed.
      *
      * @return the name of this constraint
      */
->>>>>>> 338bb367
     @Override
     public String getName() {
         return HostAttrValueConstraint.class.getName()+"-"+hostAttributeName;
     }
 
-<<<<<<< HEAD
-=======
     /**
      * Tests a host to determine whether it has an attribute of the required value for this task request.
      * @warn parameter descriptions missing
@@ -65,7 +60,6 @@
      * @return a successful Result if the host has an attribute with the required value, or an unsuccessful
      *         Result otherwise
      */
->>>>>>> 338bb367
     @Override
     public Result evaluate(TaskRequest taskRequest, VirtualMachineCurrentState targetVM, TaskTrackerState taskTrackerState) {
         String targetHostAttrVal = getAttrValue(targetVM.getCurrAvailableResources());
