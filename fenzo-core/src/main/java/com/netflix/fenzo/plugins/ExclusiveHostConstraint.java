/*
 * Copyright 2015 Netflix, Inc.
 *
 * Licensed under the Apache License, Version 2.0 (the "License");
 * you may not use this file except in compliance with the License.
 * You may obtain a copy of the License at
 *
 *    http://www.apache.org/licenses/LICENSE-2.0
 *
 * Unless required by applicable law or agreed to in writing, software
 * distributed under the License is distributed on an "AS IS" BASIS,
 * WITHOUT WARRANTIES OR CONDITIONS OF ANY KIND, either express or implied.
 * See the License for the specific language governing permissions and
 * limitations under the License.
 */

package com.netflix.fenzo.plugins;

import com.netflix.fenzo.ConstraintEvaluator;
import com.netflix.fenzo.TaskAssignmentResult;
import com.netflix.fenzo.TaskRequest;
import com.netflix.fenzo.TaskTrackerState;
import com.netflix.fenzo.VirtualMachineCurrentState;

import java.util.Collection;

/**
<<<<<<< HEAD
 * A constraint implementation to ensure that the host is exclusively assigned to the given job.
 * Ensure that a VM that is assigned to a task with this constraint is not assigned to any other task until the
 * former task completes.
 */
public final class ExclusiveHostConstraint implements ConstraintEvaluator {
=======
 * This constraint ensures that the host is exclusively assigned to the given job. You may not extend this class.
 * The task scheduler gives this constraint special treatment: While usually the scheduler only evaluates the
 * constraints of a new task, if an already-assigned task has an {@code ExclusiveHostRestraint} then the host on
 * which the task has been assigned fails this exclusive host constraint check as well.
 */
public final class ExclusiveHostConstraint implements ConstraintEvaluator {
    /**
     * Returns the name of this class as a String.
     *
     * @return the name of this class
     */
>>>>>>> 338bb367
    @Override
    public String getName() {
        return ExclusiveHostConstraint.class.getName();
    }

<<<<<<< HEAD
=======
    /**
     * Determines whether the prospective target already has tasks either running on it or assigned to be run on
     * it, and returns a false Result if either of those things is the case.
     * @warn parameter descriptions missing
     *
     * @param taskRequest
     * @param targetVM
     * @param taskTrackerState
     * @return an unsuccessful Result if the target already has running tasks or assigned tasks, or a successful
     *         Result otherwise
     */
>>>>>>> 338bb367
    @Override
    public Result evaluate(TaskRequest taskRequest, VirtualMachineCurrentState targetVM, TaskTrackerState taskTrackerState) {
        Collection<TaskRequest> runningTasks = targetVM.getRunningTasks();
        if(runningTasks!=null && !runningTasks.isEmpty())
            return new Result(false, "Already has " + runningTasks.size() + " tasks running on it");
        Collection<TaskAssignmentResult> tasksCurrentlyAssigned = targetVM.getTasksCurrentlyAssigned();
        if(tasksCurrentlyAssigned!=null && !tasksCurrentlyAssigned.isEmpty())
            return new Result(false, "Already has " + tasksCurrentlyAssigned.size() + " assigned on it");
        return new Result(true, "");
    }
}<|MERGE_RESOLUTION|>--- conflicted
+++ resolved
@@ -25,13 +25,6 @@
 import java.util.Collection;
 
 /**
-<<<<<<< HEAD
- * A constraint implementation to ensure that the host is exclusively assigned to the given job.
- * Ensure that a VM that is assigned to a task with this constraint is not assigned to any other task until the
- * former task completes.
- */
-public final class ExclusiveHostConstraint implements ConstraintEvaluator {
-=======
  * This constraint ensures that the host is exclusively assigned to the given job. You may not extend this class.
  * The task scheduler gives this constraint special treatment: While usually the scheduler only evaluates the
  * constraints of a new task, if an already-assigned task has an {@code ExclusiveHostRestraint} then the host on
@@ -43,14 +36,11 @@
      *
      * @return the name of this class
      */
->>>>>>> 338bb367
     @Override
     public String getName() {
         return ExclusiveHostConstraint.class.getName();
     }
 
-<<<<<<< HEAD
-=======
     /**
      * Determines whether the prospective target already has tasks either running on it or assigned to be run on
      * it, and returns a false Result if either of those things is the case.
@@ -62,7 +52,6 @@
      * @return an unsuccessful Result if the target already has running tasks or assigned tasks, or a successful
      *         Result otherwise
      */
->>>>>>> 338bb367
     @Override
     public Result evaluate(TaskRequest taskRequest, VirtualMachineCurrentState targetVM, TaskTrackerState taskTrackerState) {
         Collection<TaskRequest> runningTasks = targetVM.getRunningTasks();
