/*
 * Copyright 2015 Netflix, Inc.
 *
 * Licensed under the Apache License, Version 2.0 (the "License");
 * you may not use this file except in compliance with the License.
 * You may obtain a copy of the License at
 *
 *    http://www.apache.org/licenses/LICENSE-2.0
 *
 * Unless required by applicable law or agreed to in writing, software
 * distributed under the License is distributed on an "AS IS" BASIS,
 * WITHOUT WARRANTIES OR CONDITIONS OF ANY KIND, either express or implied.
 * See the License for the specific language governing permissions and
 * limitations under the License.
 */

package com.netflix.fenzo.plugins;

import com.netflix.fenzo.ConstraintEvaluator;
import com.netflix.fenzo.TaskRequest;
import com.netflix.fenzo.TaskTracker;
import com.netflix.fenzo.TaskTrackerState;
import com.netflix.fenzo.VMTaskFitnessCalculator;
import com.netflix.fenzo.VirtualMachineCurrentState;
import com.netflix.fenzo.functions.Func1;

import java.util.HashMap;
import java.util.Map;
import java.util.Set;

/**
<<<<<<< HEAD
 * A task constraint evaluator that balances tasks across a given VM attribute.
=======
 * A balanced host attribute constraint attempts to distribute co-tasks evenly among host types, where their
 * types are determined by the values of particular host attributes.
>>>>>>> 338bb367
 */
public class BalancedHostAttrConstraint implements ConstraintEvaluator {
    private final String name;
    private final Func1<String, Set<String>> coTasksGetter;
    private final String hostAttributeName;
    private final int expectedValues;

    /**
     * Create a constraint evaluator to balance tasks across VMs based on a given attribute.
     * This evaluator achieves the result of balancing the number of tasks running on each distinct value of the VM
     * attribute. For example, if 10 VMs have 3 distinct host attribute values of A, B, and C. Then, 9 tasks are
     * scheduled such that 3 tasks are assigned to VMs with attribute value A, another 3 tasks to VMs with attribute B,
     * and so on.
     * @param coTasksGetter A one argument function that, given a task ID being considered for assignment, returns the
     *                      set of Task IDs for tasks that form the group of tasks which need to be balanced.
     * @param hostAttributeName The name of the VM attribute whose values need to be balanced across the co-tasks.
     * @param expectedValues The number of distinct values to expect for {@code hostAttributeName}.
     */
    public BalancedHostAttrConstraint(Func1<String, Set<String>> coTasksGetter, String hostAttributeName, int expectedValues) {
        this.coTasksGetter = coTasksGetter;
        this.hostAttributeName = hostAttributeName;
        this.name = BalancedHostAttrConstraint.class.getName()+"-"+hostAttributeName;
        this.expectedValues = expectedValues;
    }

    /**
     * Returns the name of the balanced host attribute constraint, which takes the form of the name of the
     * class (or subclass) followed by a dash followed by the value of {@code hostAttributeName} as it was set
     * when the constraint object was created.
     *
     * @return the name of the balanced host attribute constraint
     */
    @Override
    public String getName() {
        return name;
    }

    @Override
    public Result evaluate(TaskRequest taskRequest, VirtualMachineCurrentState targetVM, TaskTrackerState taskTrackerState) {
        Set<String> coTasks = coTasksGetter.call(taskRequest.getId());
        String targetHostAttrVal = AttributeUtilities.getAttrValue(targetVM.getCurrAvailableResources(), hostAttributeName);
        if(targetHostAttrVal==null || targetHostAttrVal.isEmpty()) {
            return new Result(false, hostAttributeName + " attribute unavailable on host " + targetVM.getCurrAvailableResources().hostname());
        }
        Map<String, Integer> usedAttribsMap = null;
        try {
            usedAttribsMap = getUsedAttributesMap(coTasks, taskTrackerState);
        } catch (Exception e) {
            return new Result(false, e.getMessage());
        }
        final Integer integer = usedAttribsMap.get(targetHostAttrVal);
        if(integer==null || usedAttribsMap.isEmpty())
            return new Result(true, "");
        int min=Integer.MAX_VALUE;
        int max=Integer.MIN_VALUE;
        for(Integer i: usedAttribsMap.values()) {
            min = Math.min(min, i);
            max = Math.max(max, i);
        }
        min = expectedValues>usedAttribsMap.size()? 0 : min;
        if(min == max || integer<max)
            return new Result(true, "");
        return new Result(false, "Would further imbalance by host attribute " + hostAttributeName);
    }

    private Map<String, Integer> getUsedAttributesMap(Set<String> coTasks, TaskTrackerState taskTrackerState) throws Exception {
        Map<String, Integer> usedAttribsMap = new HashMap<>();
        for(String coTask: coTasks) {
            TaskTracker.ActiveTask activeTask = taskTrackerState.getAllRunningTasks().get(coTask);
            if(activeTask==null)
                activeTask = taskTrackerState.getAllCurrentlyAssignedTasks().get(coTask);
            if(activeTask!=null) {
                String usedAttrVal = AttributeUtilities.getAttrValue(activeTask.getTotalLease(), hostAttributeName);
                if(usedAttrVal==null || usedAttrVal.isEmpty())
                    throw new Exception(hostAttributeName+" attribute unavailable on host " + activeTask.getTotalLease().hostname() +
                            " running co-task " + coTask); // indicate missing attribute in host
                if(usedAttribsMap.get(usedAttrVal)==null)
                    usedAttribsMap.put(usedAttrVal, 1);
                else
                    usedAttribsMap.put(usedAttrVal, usedAttribsMap.get(usedAttrVal)+1);
            }
        }
        return usedAttribsMap;
    }

    /**
     * Converts this constraint into a "soft" constraint. By default, a balanced host attribute constraint is a
     * "hard" constraint, which is to say that Fenzo will guarantee that the constraint is applied and will fail
     * to place a task if the only way it can do so is to violate the constraint. This method returns a
     * {@link VMTaskFitnessCalculator} that represents this constraint as a "soft" constraint that will permit
     * Fenzo to place a task in violation of the constraint if it cannot do so otherwise.
     *
     * @return a task fitness calculator that represents the balanced host attribute constraint as a soft
     *         constraint
     */
    public VMTaskFitnessCalculator asSoftConstraint() {
        return new VMTaskFitnessCalculator() {
            @Override
            public String getName() {
                return name;
            }

            @Override
            public double calculateFitness(TaskRequest taskRequest, VirtualMachineCurrentState targetVM, TaskTrackerState taskTrackerState) {
                String targetHostAttrVal = AttributeUtilities.getAttrValue(targetVM.getCurrAvailableResources(), hostAttributeName);
                if(targetHostAttrVal==null || targetHostAttrVal.isEmpty()) {
                    return 0.0;
                }
                Set<String> coTasks = coTasksGetter.call(taskRequest.getId());
                Map<String, Integer> usedAttribsMap = null;
                try {
                    usedAttribsMap = getUsedAttributesMap(coTasks, taskTrackerState);
                } catch (Exception e) {
                    return 0.0;
                }
                final Integer integer = usedAttribsMap.get(targetHostAttrVal);
                if(integer==null)
                    return 1.0;
                if(usedAttribsMap.isEmpty())
                    return 1.0;
                double avg=0.0;
                for(Integer i: usedAttribsMap.values())
                    avg += i;
                avg = Math.ceil(avg+1 / Math.max(expectedValues, usedAttribsMap.size()));
                if(integer<=avg)
                    return (avg-(double)integer) / avg;
                return 0.0;
            }
        };
    }
}<|MERGE_RESOLUTION|>--- conflicted
+++ resolved
@@ -29,12 +29,8 @@
 import java.util.Set;
 
 /**
-<<<<<<< HEAD
- * A task constraint evaluator that balances tasks across a given VM attribute.
-=======
  * A balanced host attribute constraint attempts to distribute co-tasks evenly among host types, where their
  * types are determined by the values of particular host attributes.
->>>>>>> 338bb367
  */
 public class BalancedHostAttrConstraint implements ConstraintEvaluator {
     private final String name;
