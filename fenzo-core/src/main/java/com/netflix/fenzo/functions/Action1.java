/*
 * Copyright 2015 Netflix, Inc.
 *
 * Licensed under the Apache License, Version 2.0 (the "License");
 * you may not use this file except in compliance with the License.
 * You may obtain a copy of the License at
 *
 *    http://www.apache.org/licenses/LICENSE-2.0
 *
 * Unless required by applicable law or agreed to in writing, software
 * distributed under the License is distributed on an "AS IS" BASIS,
 * WITHOUT WARRANTIES OR CONDITIONS OF ANY KIND, either express or implied.
 * See the License for the specific language governing permissions and
 * limitations under the License.
 */

package com.netflix.fenzo.functions;

/**
 * A one-argument action.
 *
 * @param <T> the type of the argument accepted by the action
 */
public interface Action1<T> {
    /**
<<<<<<< HEAD
     * Method to call for triggering action.
     *
     * @param t The argument passed by invoker.
=======
     * Invoke the action.
     *
     * @param t the single argument to the action
>>>>>>> 338bb367
     */
    public void call(T t);
}<|MERGE_RESOLUTION|>--- conflicted
+++ resolved
@@ -23,15 +23,9 @@
  */
 public interface Action1<T> {
     /**
-<<<<<<< HEAD
-     * Method to call for triggering action.
-     *
-     * @param t The argument passed by invoker.
-=======
      * Invoke the action.
      *
      * @param t the single argument to the action
->>>>>>> 338bb367
      */
     public void call(T t);
 }