--- conflicted
+++ resolved
@@ -17,16 +17,6 @@
 package com.netflix.fenzo.functions;
 
 /**
-<<<<<<< HEAD
- * A one argument function.
- */
-public interface Func1<T1, R> {
-    /**
-     * The function to call with one argument of type {@code T1}.
-     *
-     * @param t1
-     * @return Object of type {@code R}.
-=======
  * Represents a function with a single argument.
  */
 public interface Func1<T1, R> {
@@ -35,7 +25,6 @@
      *
      * @param t1 the single argument to the function
      * @return the return value from the function
->>>>>>> 338bb367
      */
     public R call(T1 t1);
 }