/*
 * Copyright 2015 Netflix, Inc.
 *
 * Licensed under the Apache License, Version 2.0 (the "License");
 * you may not use this file except in compliance with the License.
 * You may obtain a copy of the License at
 *
 *    http://www.apache.org/licenses/LICENSE-2.0
 *
 * Unless required by applicable law or agreed to in writing, software
 * distributed under the License is distributed on an "AS IS" BASIS,
 * WITHOUT WARRANTIES OR CONDITIONS OF ANY KIND, either express or implied.
 * See the License for the specific language governing permissions and
 * limitations under the License.
 */

package com.netflix.fenzo;

import com.netflix.fenzo.ConstraintEvaluator;
import com.netflix.fenzo.TaskRequest;
import com.netflix.fenzo.TaskTrackerState;
import com.netflix.fenzo.VMTaskFitnessCalculator;
import com.netflix.fenzo.VirtualMachineCurrentState;

/**
<<<<<<< HEAD
 * Transform a constraint to a soft constraint. A constraint evaluation returns a boolean result of success or failure.
 * However, a soft constraint is expected to return the degree to which the constraint is being met, a fitness value in
 * other words. Currently, this class takes a simple approach and returns the degree of meeting the constraint as
 * {@code 0.0} when the constraint fails and {@code 1.0} when it succeeds.
=======
 * Converts a hard constraint into a soft constraint. A {@link ConstraintEvaluator} is by default a "hard," or
 * mandatory constraint. Fenzo will not place a task with a target that fails such a constraint, and will not
 * place the task at all if no target passes the constraint. You can convert such a "hard" constraint into a
 * "soft" constraint by passing it into the {@link #get} method of this class. That method returns a
 * {@link VMTaskFitnessCalculator} that implements a "soft" constraint. When Fenzo uses such a constraint, it
 * will attempt to place a task with a target that satisfies the constraint, but will place the task with a
 * target that fails the constraint if no other target can be found.
>>>>>>> 338bb367
 */
public class AsSoftConstraint {

    /**
<<<<<<< HEAD
     * Convert a constraint evaluator to a fitness calculator so it can be used as a soft constraint.
     *
     * @param c The constraint evaluator to covert.
     * @return Fitness calculator to be used as a soft constraint.
=======
     * Returns a "soft" constraint, in the form of a {@link VMTaskFitnessCalculator}, based on a specified "hard"
     * constraint, in the form of a {@link ConstraintEvaluator}.
     *
     * @param c the "hard" constraint to convert
     * @return a "soft" constraint version of {@code c}
>>>>>>> 338bb367
     */
    public static VMTaskFitnessCalculator get(final ConstraintEvaluator c) {
        // This fitness calculator return 0 or 1. This can possibly be improved upon by the ConstraintEvaluator using its
        // own logic.
        return new VMTaskFitnessCalculator() {
            @Override
            public String getName() {
                return c.getName();
            }
            @Override
            public double calculateFitness(TaskRequest taskRequest, VirtualMachineCurrentState targetVM, TaskTrackerState taskTrackerState) {
                return c.evaluate(taskRequest, targetVM, taskTrackerState).isSuccessful()? 1.0 : 0.0;
            }
        };
    }
}<|MERGE_RESOLUTION|>--- conflicted
+++ resolved
@@ -23,12 +23,6 @@
 import com.netflix.fenzo.VirtualMachineCurrentState;
 
 /**
-<<<<<<< HEAD
- * Transform a constraint to a soft constraint. A constraint evaluation returns a boolean result of success or failure.
- * However, a soft constraint is expected to return the degree to which the constraint is being met, a fitness value in
- * other words. Currently, this class takes a simple approach and returns the degree of meeting the constraint as
- * {@code 0.0} when the constraint fails and {@code 1.0} when it succeeds.
-=======
  * Converts a hard constraint into a soft constraint. A {@link ConstraintEvaluator} is by default a "hard," or
  * mandatory constraint. Fenzo will not place a task with a target that fails such a constraint, and will not
  * place the task at all if no target passes the constraint. You can convert such a "hard" constraint into a
@@ -36,23 +30,15 @@
  * {@link VMTaskFitnessCalculator} that implements a "soft" constraint. When Fenzo uses such a constraint, it
  * will attempt to place a task with a target that satisfies the constraint, but will place the task with a
  * target that fails the constraint if no other target can be found.
->>>>>>> 338bb367
  */
 public class AsSoftConstraint {
 
     /**
-<<<<<<< HEAD
-     * Convert a constraint evaluator to a fitness calculator so it can be used as a soft constraint.
-     *
-     * @param c The constraint evaluator to covert.
-     * @return Fitness calculator to be used as a soft constraint.
-=======
      * Returns a "soft" constraint, in the form of a {@link VMTaskFitnessCalculator}, based on a specified "hard"
      * constraint, in the form of a {@link ConstraintEvaluator}.
      *
      * @param c the "hard" constraint to convert
      * @return a "soft" constraint version of {@code c}
->>>>>>> 338bb367
      */
     public static VMTaskFitnessCalculator get(final ConstraintEvaluator c) {
         // This fitness calculator return 0 or 1. This can possibly be improved upon by the ConstraintEvaluator using its
