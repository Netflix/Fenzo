--- conflicted
+++ resolved
@@ -17,35 +17,26 @@
 package com.netflix.fenzo;
 
 /**
-<<<<<<< HEAD
- * Default fitness calculator. This simple calculator always returns 1.0 for fitness.
-=======
  * A default fitness calculator that always finds targets to be fit for all tasks. A fitness calculator computes
  * a value between 0.0 and 1.0 to indicate the confidence with which it believes a particular target is suitable
  * for a particular task, with 0.0 being completely unconfident, and 1.0 being completely confident. This default
  * fitness calculator always computes this value to be 1.0, meaning that it always believes a target and a task
  * are well matched for each other.
->>>>>>> 338bb367
  */
 public class DefaultFitnessCalculator implements VMTaskFitnessCalculator {
     public DefaultFitnessCalculator() {
     }
 
-<<<<<<< HEAD
-=======
     /**
      * Returns the name of this fitness calculator (the class name).
      *
      * @return the name of this fitness calculator
      */
->>>>>>> 338bb367
     @Override
     public String getName() {
         return DefaultFitnessCalculator.class.getName();
     }
 
-<<<<<<< HEAD
-=======
     /**
      * Computes the suitability of {@code targetVM} to take on the task described by {@code taskRequest} to be
      * 1.0 (fully suitable).
@@ -55,7 +46,6 @@
      * @param taskTrackerState
      * @return 1.0
      */
->>>>>>> 338bb367
     @Override
     public double calculateFitness(TaskRequest taskRequest, VirtualMachineCurrentState targetVM, TaskTrackerState taskTrackerState) {
         return 1.0;
