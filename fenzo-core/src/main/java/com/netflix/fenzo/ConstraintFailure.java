--- conflicted
+++ resolved
@@ -27,11 +27,7 @@
 import org.slf4j.LoggerFactory;
 
 /**
-<<<<<<< HEAD
- * A class to indicate failure of a constraint evaluation.
-=======
  * An object that encapsulates the case of a target failing to satisfy a constraint mandated by a task.
->>>>>>> 338bb367
  */
 public class ConstraintFailure {
     @JsonIgnore
@@ -49,38 +45,29 @@
         objectMapper.configure(DeserializationFeature.FAIL_ON_UNKNOWN_PROPERTIES, false);
     }
 
-<<<<<<< HEAD
-=======
     /**
      * Returns the name of the constraint that was violated by the target.
      *
      * @return the name of the constraint
      */
->>>>>>> 338bb367
     public String getName() {
         return name;
     }
 
-<<<<<<< HEAD
-=======
     /**
      * Returns a description of how the constraint was violated by the target.
      *
      * @return a description of how the constraint failed
      */
->>>>>>> 338bb367
     public String getReason() {
         return reason;
     }
 
-<<<<<<< HEAD
-=======
     /**
      * Returns a textual description of the constraint failure.
      *
      * @return a String representation of this {@code ConstraintFailure}
      */
->>>>>>> 338bb367
     public String toString() {
         try {
             return objectMapper.writeValueAsString(this);
