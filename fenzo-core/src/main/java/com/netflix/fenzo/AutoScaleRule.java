/*
 * Copyright 2015 Netflix, Inc.
 *
 * Licensed under the Apache License, Version 2.0 (the "License");
 * you may not use this file except in compliance with the License.
 * You may obtain a copy of the License at
 *
 *    http://www.apache.org/licenses/LICENSE-2.0
 *
 * Unless required by applicable law or agreed to in writing, software
 * distributed under the License is distributed on an "AS IS" BASIS,
 * WITHOUT WARRANTIES OR CONDITIONS OF ANY KIND, either express or implied.
 * See the License for the specific language governing permissions and
 * limitations under the License.
 */

package com.netflix.fenzo;

/**
<<<<<<< HEAD
 * A rule to define the behavior for auto scaling the number of hosts of a certain type. Rules are defined
 * per unique value of host attribute that is used for matching, see
 * {@link com.netflix.fenzo.TaskScheduler.Builder#withAutoScaleByAttributeName(String)}.
=======
 * A rule that defines the behavior for autoscaling the number of hosts of a certain type. You define one rule
 * for each value of that host attribute that you use to identify the type of the host.
>>>>>>> 338bb367
 */
public interface AutoScaleRule {
    /**
     * Returns the value of the host attribute for those hosts that this rule applies to (for example, the name
     * of the autoscaling group).
     *
     * @return value of matching host attribute
     */
    public String getRuleName();

    /**
<<<<<<< HEAD
     * Get the minimum number of idle hosts to keep. The autoscaler will trigger scale up action if the idle number of
     * hosts goes below this value.
     *
     * @return Minimum idle hosts for this rule.
=======
     * Returns the minimum number of hosts of the type this rule applies to that Fenzo is to aim to keep in idle
     * readiness. Keeping idle hosts in a standby state like this allows Fenzo to rapidly launch new jobs without
     * waiting for new instances to spin up.
     *
     * @return the minimum number of idle hosts of this type
>>>>>>> 338bb367
     */
    public int getMinIdleHostsToKeep();

    /**
<<<<<<< HEAD
     * Get the maximum number of idle hosts to keep. The autoscaler will trigger scale down action if the idle number of
     * hosts goes higher than this value.
=======
     * Returns the maximum number of hosts of the type this rule applies to that Fenzo is to aim to keep in idle
     * readiness. Keeping idle hosts in a standby state like this allows Fenzo to rapidly launch new jobs without
     * waiting for new instances to spin up.
>>>>>>> 338bb367
     *
     * @return the maximum number of idle hosts of this type
     */
    public int getMaxIdleHostsToKeep();

    /**
<<<<<<< HEAD
     * Get the number of seconds for cool down duration. Suppress autoscale actions for this many seconds after a previous
     * autoscale action.
=======
     * Returns the amount of time to wait from the beginning of a scale up or scale down operation before
     * initiating another autoscale operation.
>>>>>>> 338bb367
     *
     * @return the cool down time, in seconds
     */
    public long getCoolDownSecs();

    /**
     * A predicate with which one can check to see if a technically-idle host has too few resources to be
     * considered effectively idle. This is used to filter out hosts with too few resources before considering
     * them to be excess resources. If they are not filtered out, they could prevent a much-needed scale up
     * action.
     *
     * @param lease the lease object of the VM
     * @return {@code true} if the idle machine has too few resources to count as idle, {@code false} otherwise
     */
    public boolean idleMachineTooSmall(VirtualMachineLease lease);
}<|MERGE_RESOLUTION|>--- conflicted
+++ resolved
@@ -17,14 +17,9 @@
 package com.netflix.fenzo;
 
 /**
-<<<<<<< HEAD
  * A rule to define the behavior for auto scaling the number of hosts of a certain type. Rules are defined
  * per unique value of host attribute that is used for matching, see
  * {@link com.netflix.fenzo.TaskScheduler.Builder#withAutoScaleByAttributeName(String)}.
-=======
- * A rule that defines the behavior for autoscaling the number of hosts of a certain type. You define one rule
- * for each value of that host attribute that you use to identify the type of the host.
->>>>>>> 338bb367
  */
 public interface AutoScaleRule {
     /**
@@ -36,43 +31,28 @@
     public String getRuleName();
 
     /**
-<<<<<<< HEAD
-     * Get the minimum number of idle hosts to keep. The autoscaler will trigger scale up action if the idle number of
-     * hosts goes below this value.
-     *
-     * @return Minimum idle hosts for this rule.
-=======
      * Returns the minimum number of hosts of the type this rule applies to that Fenzo is to aim to keep in idle
      * readiness. Keeping idle hosts in a standby state like this allows Fenzo to rapidly launch new jobs without
      * waiting for new instances to spin up.
      *
      * @return the minimum number of idle hosts of this type
->>>>>>> 338bb367
      */
     public int getMinIdleHostsToKeep();
 
     /**
-<<<<<<< HEAD
-     * Get the maximum number of idle hosts to keep. The autoscaler will trigger scale down action if the idle number of
-     * hosts goes higher than this value.
-=======
      * Returns the maximum number of hosts of the type this rule applies to that Fenzo is to aim to keep in idle
      * readiness. Keeping idle hosts in a standby state like this allows Fenzo to rapidly launch new jobs without
      * waiting for new instances to spin up.
->>>>>>> 338bb367
      *
      * @return the maximum number of idle hosts of this type
      */
     public int getMaxIdleHostsToKeep();
 
     /**
-<<<<<<< HEAD
+     * Returns the amount of time to wait from the beginning of a scale up or scale down operation before
+     * initiating another autoscale operation.
      * Get the number of seconds for cool down duration. Suppress autoscale actions for this many seconds after a previous
      * autoscale action.
-=======
-     * Returns the amount of time to wait from the beginning of a scale up or scale down operation before
-     * initiating another autoscale operation.
->>>>>>> 338bb367
      *
      * @return the cool down time, in seconds
      */
