--- conflicted
+++ resolved
@@ -17,11 +17,7 @@
 package com.netflix.fenzo;
 
 /**
-<<<<<<< HEAD
- * A scale up action used by autoscaler to trigger cluster scale up for a given autoscale rule.
-=======
  * An autoscale action indicating that the autoscale group was scaled up.
->>>>>>> 338bb367
  */
 public class ScaleUpAction implements AutoScaleAction {
     private final String ruleName;
@@ -33,15 +29,9 @@
     }
 
     /**
-<<<<<<< HEAD
-     * Get the type of the autoscale action, {@code Up} in this case.
-     *
-     * @return {@code Up}
-=======
      * Returns an indication of whether the autoscale action was to scale up or to scale down - in this case, up.
      * 
      * @return {@link AutoScaleAction.Type#Up}
->>>>>>> 338bb367
      */
     @Override
     public Type getType() {
@@ -49,7 +39,7 @@
     }
 
     /**
-     * Get the name of the autoscale rule for which scale up is triggered.
+     * Returns the name of the autoscale rule for which scale up is triggered.
      *
      * @return Name of the autoscale rule.
      */
@@ -59,7 +49,7 @@
     }
 
     /**
-     * Get the number of hosts to add to the cluster for this autoscale rule.
+     * Returns the number of hosts to add to the cluster for this autoscale rule.
      *
      * @return Number of hosts to add.
      */
